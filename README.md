--- conflicted
+++ resolved
@@ -156,23 +156,6 @@
 Download and install (if you already have these tools installed just check the version constraints).
 
 
-<<<<<<< HEAD
-* [.Net 6 SDK (not runtime)](https://dotnet.microsoft.com/en-us/download).  Version >= 6.0
-* [Node.js v16](https://nodejs.org/en/).
-    * Node.js `v16` includes the `npm` package manager v8.x
-    * If you are using a different version of Node for development on other projects, global install 
-    (the default) may interfere with this. You will need to do a more complex local node install.
-* Visual Studio 2022 (for mac or windows) or Visual Studio Code + Ionide extension.
-* (recommended) install [hyper.js](https://hyper.is/) to have a good command-line interpreter program - anything else you like will do.
-
-### Issie Development
-
-1. Download & unzip the [Issie repo](https://github.com/tomcl/ISSIE), or if contributing clone it locally, or fork it on github and then clone it locally. 
-
-3. Navigate to the project root directory (which contains this README) in a command-line interpreter. For Windows usage make sure if possible for convenience 
-that you have a command-line interpreter that can be started direct from file explorer within a specific directory (by right-clicking on the explorer directory view). 
-That makes things a lot more pleasant. [Hyper.js](https:hyper.is) works well.
-=======
 * [.Net 6 SDK](https://dotnet.microsoft.com/download/dotnet/5.0).  Version >= 6.0, < 7
 * [Node.js v16](https://nodejs.org/en/). **v16 LTS - NOT latest 18**
     * Node.js includes the `npm` package manager, so this does not need to be installed separately.
@@ -188,13 +171,11 @@
 1. Download & unzip the [Issie repo](https://github.com/tomcl/ISSIE), or clone it locally, or fork it on github and then clone it locally. 
 
 3. Navigate to the project root directory (which contains this README) in a command-line interpreter, or start one from directory context menu.
->>>>>>> 445d8138
 
 4. Run `build.cmd` under Windows or `build.sh` under linux or macos. This will download and install all dependencies then launch the application in dev mode with HMR.
   
   * HMR: the application will automatically recompile and update while running if you save updated source files
   * To initialise and reload: `File -> reload page`
-<<<<<<< HEAD
   * To exit: after you exit the application the auto-compile script will terminate after about 15s
   * To recompile the whole application again run `npm run dev`. (NB `npm run fastdev` is the same with debugging switched off to increase simulation speed a lot).
   * To generate distributable binaries for dev host system `npm run dist`.
@@ -242,13 +223,6 @@
 static typing (like a typescript definition file). In fact there is a wonderful automatic converter [ts2fable](https://github.com/fable-compiler/ts2fable) which generates F# interfaces from typescript `.d` files. This works well, but manual adjutsment is needed for anything complex. See [the Electon API interface](https://github.com/tomcl/issie/blob/master/src/Renderer/Common/ElectronAPI.fs) in Issie which was generated in this way from a published electron API `.d` files - in that case the manual adjustment was quite unpleasant because Electron API is very complex.
 * To understand Elmish and MVU read the excellent [Elmish book](https://zaid-ajaj.github.io/the-elmish-book/#/)
 * For more documentation on Issie in addition to XML code comments see the [Issie Wiki](https://github.com/tomcl/issie/wiki)
-=======
-  * To exit: after you exit the application the auto-compile script will terminate after about 15s, force this with `Ctrl-C Ctrl-C`.
-  * To recompile the application run `npm run dev` 
-  * To generate distributable binaries for dev host system `npm run dist`.
-  * If you have changed node modules use `build dev`. Note that this project uses npm, not yarn. If npm gets stuck use `build cleannode` and try again.
-  * If you ever find that orphan processes from previous builds cause problems run `build killzombies` to terminate orphan node and dotnet processes which might accumulate using this dev chain. This is not normally needed. Th killzombines script will kill all node processes - be warned!
->>>>>>> 445d8138
 
 
 ## Reinstalling Compiler and Libraries
@@ -259,13 +233,4 @@
 
 `npm run dist` will generate the correct binaries for your system under `/dist`. 
 
-<<<<<<< HEAD
-
-
-## TODO
-
-* Clean up Paket dependencies
-* Document and clean up CSS/SCSS build
-=======
-
->>>>>>> 445d8138
+
