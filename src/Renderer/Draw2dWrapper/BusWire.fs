--- conflicted
+++ resolved
@@ -666,13 +666,10 @@
     let newPrevSeg = {prevSeg with End = newPrevEnd}
     let newSeg = {seg with Start = newSegStart;End = newSegEnd}
     let newNextSeg = {nextSeg with Start = newNextStart}
-<<<<<<< HEAD
     let endIndex = wire.Segments.Length-1
-=======
     //checkSegmentAngle newPrevSeg "prev segment"
     //checkSegmentAngle newNextSeg "next segment "
     //checkSegmentAngle newSeg "moved segment"
->>>>>>> 95f1c7c0
 
         
     let newSegments =
@@ -1211,7 +1208,6 @@
     |> (*) len 
     |> (+) origin
 
-<<<<<<< HEAD
 /// change the X vertices of coordinates of a list of segments to alter the X position of one end, keeping the other end fixed. startisFixed = true => last segment in list moves most
 /// if the segments are vertical both vertices have the same offset applied. The stretch can be implemented as a linear stretch of all X vertex coordinates.
 /// it is possible that coordinates may be negated, in which case this must be compensated
@@ -1230,7 +1226,6 @@
     segs 
     |> List.map stretchSeg
 
-=======
 
 let correctDraggableSegments (segs:Segment list) =
     let xs = segs.[0].End.X
@@ -1241,7 +1236,6 @@
     else
         segs
         |> List.mapi (fun i seg -> if i = 2 || i = 4 then {seg with Draggable = dragNow} else seg)
->>>>>>> 95f1c7c0
     
     
 ///Determines the new partly autorouted wire routing for wires when the input port end moves - i.e. The final wire segment(s)
