module WaveSimStyle

open ModelType
open WaveSimHelpers

open Fulma
open Fable.React
open Fable.React.Props

module Constants =
    /// Width of names column
    let namesColWidth = 200
    /// Width of values column
    let valuesColWidth = 100

    /// Width of left margin of waveform simulator
    let leftMargin = 50
    /// Width of right margin of waveform simulator
    let rightMargin = 50

    /// Height of each row in name and value columns.
    /// Same as SVG ViewBox Height.
    let rowHeight = 30
<<<<<<< HEAD
    let clkLineWidth = 0.4
    let lineThickness : float = 0.8

    let fontSizeValueOnWave = "10px"
    let valueOnWaveText = { DrawHelpers.defaultText with FontSize = fontSizeValueOnWave }
    let valueOnWavePadding = 150.0

    let borderProperties = "2px solid rgb(219,219,219)"

=======

    /// Width of line that separates each clock cycle.
    let clkLineWidth = 0.8
    /// Width of each waveform line.
    let lineThickness : float = 0.8

    let fontSizeValueOnWave = "10px"
    /// Text used to display vlaues on non-binary waves
    let valueOnWaveText = { DrawHelpers.defaultText with FontSize = fontSizeValueOnWave }
    /// Whitespace padding between repeated values displayed on non-binary waves.
    let valueOnWavePadding = 150.0

    /// Border between columns and headers of waveform viewer.
    let borderProperties = "2px solid rgb(219,219,219)"

    /// Padding between name label/value label and waveform column.
>>>>>>> 8ad4e9ba
    let labelPadding = 3

/// Style for top row in wave viewer.
let topRowStyle = Style [
    Height Constants.rowHeight
    BorderBottom "2px solid rgb(219,219,219)"
]

/// Empty row used in namesColumn and valuesColumn. Shifts these down by one
/// to allow for the row of clk cycle numbers in waveformsColumn.
let topRow = [ div [ topRowStyle ] [] ]

/// Style for showing error messages in waveform simulator.
let errorMessageStyle = Style [
    Width "90%"
    MarginLeft "5%"
    MarginTop "15px"
]

/// Style of checkboxes
let checkboxStyle = Style [
    Margin "0 5px 0 5px"
    Cursor "pointer"
    Float FloatOptions.Left
]

/// Props for Checkbox.Input
let checkboxInputProps : IHTMLProp list = [
    Type "checkbox"
    checkboxStyle
]

let boldFontStyle = Style [
    FontWeight "bold"
    FontSize "14px"
]

let normalFontStyle = Style [
    FontWeight "normal"
    FontSize "14px"
]

let noBorderStyle = Style [
    BorderWidth 0
]

/// Style for selectRamButton
let selectRamButtonStyle = Style [
    Height Constants.rowHeight
    FontSize "16px"
    Position PositionOptions.Relative
    MarginRight 0
]

/// Props for selectRamButton
let selectRamButtonProps = [
    Button.Color IsInfo
    Button.Props [selectRamButtonStyle]
]

/// Props for selectRamButton when no RAMs are selectable
let selectRamButtonPropsLight =
    selectRamButtonProps @ [Button.IsLight]

/// Style for selectWavesButton
let selectWavesButtonStyle = Style [
    Height Constants.rowHeight
    FontSize "16px"
    Position PositionOptions.Relative
    MarginLeft 0
]

/// Props for selectWavesButton
let selectWavesButtonProps = [
    Button.Color IsInfo
    Button.Props [selectWavesButtonStyle]
]

/// Props for selectWavesButton when no waves are selectable
let selectWavesButtonPropsLight =
    selectWavesButtonProps @ [Button.IsLight]

let centerAlignStyle = Style [
    TextAlign TextAlignOptions.Center
]

/// Style for row in ramTable
let ramRowStyle = Style [
    Height Constants.rowHeight
    BorderBottom "1px solid rgb(219,219,219)"
]

/// Style for each row of ramTable
let ramTableRowStyle wenHigh correctAddr =
    // Highlight in red on write
    if wenHigh && correctAddr then
        Style [
            BackgroundColor "hsl(347, 90%, 96%)"
            Color "hsl(348, 100%, 61%)"
            FontWeight "bold"
        ]
    // Highlight in blue on write
    else if correctAddr then
        Style [
            BackgroundColor "hsl(206, 70%, 96%)"
            Color "hsl(204, 86%, 53%)"
            FontWeight "bold"
        ]
    else Style []

/// Props for Bulma Level element for single ramTable
let ramTableLevelProps : IHTMLProp list = [
    Style [
        Position PositionOptions.Relative
        Display DisplayOptions.InlineBlock
        MarginRight 10
    ]
]

/// Props for Bulma Level element for ramTables
let ramTablesLevelProps : IHTMLProp list = [
    Style [
        OverflowX OverflowOptions.Scroll
    ]
]

let zoomOutSVG =
    svg [
            ViewBox "0 0 192.904 192.904"
            SVGAttr.Height "20px"
        ] [ path [
                D "M190.707,180.101l-47.079-47.077c11.702-14.072,18.752-32.142,18.752-51.831C162.381,36.423,125.959,0,81.191,0
                C36.422,0,0,36.423,0,81.193c0,44.767,36.422,81.187,81.191,81.187c19.689,0,37.759-7.049,51.831-18.75l47.079,47.077
                c1.464,1.465,3.384,2.197,5.303,2.197c1.919,0,3.839-0.732,5.303-2.197C193.637,187.778,193.637,183.03,190.707,180.101z
                M15,81.193C15,44.694,44.693,15,81.191,15c36.497,0,66.189,29.694,66.189,66.193c0,36.496-29.692,66.187-66.189,66.187
                C44.693,147.38,15,117.689,15,81.193z"
            ] []
            path [
                D "M118.035,73.689H44.346c-4.142,0-7.5,3.358-7.5,7.5c0,4.142,3.358,7.5,7.5,7.5h73.689c4.142,0,7.5-3.358,7.5-7.5
                    C125.535,77.047,122.177,73.689,118.035,73.689z"
            ] []
        ]

let zoomInSVG =
    svg [
            ViewBox "0 0 192.904 192.904"
            SVGAttr.Height "20px"
        ] [ path [
                D "M190.707,180.101l-47.079-47.077c11.702-14.072,18.752-32.142,18.752-51.831C162.381,36.423,125.959,0,81.191,0
                C36.422,0,0,36.423,0,81.193c0,44.767,36.422,81.187,81.191,81.187c19.689,0,37.759-7.049,51.831-18.75l47.079,47.077
                c1.464,1.465,3.384,2.197,5.303,2.197c1.919,0,3.839-0.732,5.303-2.197C193.637,187.778,193.637,183.03,190.707,180.101z
                M15,81.193C15,44.694,44.693,15,81.191,15c36.497,0,66.189,29.694,66.189,66.193c0,36.496-29.692,66.187-66.189,66.187
                C44.693,147.38,15,117.689,15,81.193z"
            ] []
            path [
                D "M118.035,73.689H88.69V44.345c0-4.142-3.357-7.5-7.5-7.5s-7.5,3.358-7.5,7.5v29.345H44.346c-4.143,0-7.5,3.358-7.5,7.5
                c0,4.142,3.357,7.5,7.5,7.5H73.69v29.346c0,4.142,3.357,7.5,7.5,7.5s7.5-3.358,7.5-7.5V88.689h29.345c4.143,0,7.5-3.358,7.5-7.5
                C125.535,77.047,122.178,73.689,118.035,73.689z"
            ] []
        ]

<<<<<<< HEAD
let valueOnWaveProps m i start width : IProp list =
    [
        X (float start * (singleWaveWidth m) + Constants.nonBinaryTransLen + float i * width)
        Y (0.6 * Constants.viewBoxHeight)
        Style [
            FontSize Constants.fontSizeValueOnWave
        ]
=======
/// Props for displaying values on non-binary waves
let valueOnWaveProps m i start width : IProp list = [
    X (float start * (singleWaveWidth m) + Constants.nonBinaryTransLen + float i * width)
    Y (0.6 * Constants.viewBoxHeight)
    Style [
        FontSize Constants.fontSizeValueOnWave
>>>>>>> 8ad4e9ba
    ]
]

/// Style for clock cycle buttons
let clkCycleButtonStyle = Style [
    Float FloatOptions.Right
    Position PositionOptions.Relative
    Height Constants.rowHeight
    TextAlign TextAlignOptions.Center
    Display DisplayOptions.InlineBlock
    FontSize "13px"
]

/// Style for clock cycle text Input field
let clkCycleInputStyle = Style [
    Margin "0 0 0 0"
    Float FloatOptions.Left
    TextAlign TextAlignOptions.Center
    Width "40px"
    Height Constants.rowHeight
    Display DisplayOptions.InlineBlock
    FontSize "13px"
    BorderColor "gray"
    BorderWidth "1px 0.5px 1px 0.5px"
    BorderRadius 0
]

/// Props for clock cycle text Input field
let clkCycleInputProps : IHTMLProp list = [
    Min 0
    SpellCheck false
    Step 1
    clkCycleInputStyle
]

/// List of Style properties for clock cycle button
let clkCycleBut = [
    Margin 0
    Height Constants.rowHeight
    Padding 0
    Width "30px"
    Position PositionOptions.Relative
    Float FloatOptions.Left
    BorderColor "gray"
    BorderWidth "1px 0.5px 1px 0.5px"
]

/// Style for inner clock cycle buttons (buttons to move by one clock cycle)
let clkCycleInnerStyle = Style (
    clkCycleBut @ [
        BorderRadius 0
    ]
)

/// Style for left-most clock cycle button
let clkCycleLeftStyle = Style (
    clkCycleBut @ [
        BorderTopLeftRadius "4px"
        BorderBottomLeftRadius "4px"
        BorderTopRightRadius 0
        BorderBottomRightRadius 0
        BorderRightWidth "0.5"
    ])

/// Style for right-most clock cycle button
let clkCycleRightStyle = Style (
    clkCycleBut @ [
        BorderTopLeftRadius 0
        BorderBottomLeftRadius 0
        BorderTopRightRadius "4px"
        BorderBottomRightRadius "4px"
        BorderLeftWidth "0.5"
    ])

<<<<<<< HEAD
=======
/// Style for Bulma level element in name row
>>>>>>> 8ad4e9ba
let nameRowLevelStyle isHovered = Style [
    Height Constants.rowHeight
    BorderBottom "1px solid rgb(219,219,219)"
    if isHovered then
        BackgroundColor "hsl(0, 0%, 96%)"
        Cursor "grab"
]

<<<<<<< HEAD
=======
/// Style for name label
>>>>>>> 8ad4e9ba
let nameLabelStyle isHovered = Style [
    if isHovered then
        Cursor "grab"
]

<<<<<<< HEAD
=======
/// Style for value label
>>>>>>> 8ad4e9ba
let valueLabelStyle = Style [
    Height Constants.rowHeight
    BorderBottom "1px solid rgb(219,219,219)"
    PaddingLeft Constants.labelPadding
<<<<<<< HEAD
]

let nameRowLevelLeftProps (visibility: string): IHTMLProp list = [
    Style [
        Position PositionOptions.Sticky
        Left 0
        Visibility visibility
    ]
]

let ramRowStyle = Style [
    Height Constants.rowHeight
    BorderBottom "1px solid rgb(219,219,219)"
]

=======
]

/// Prop for Level.left in name row.
let nameRowLevelLeftProps (visibility: string): IHTMLProp list = [
    Style [
        Position PositionOptions.Sticky
        Left 0
        Visibility visibility
    ]
]

/// List of Style properties for columns in wave viewer.
>>>>>>> 8ad4e9ba
let waveSimColumn = [
    Height "100%"
    Width "100%"
    BorderTop Constants.borderProperties
    Display DisplayOptions.Grid
    GridAutoRows Constants.rowHeight
    FontSize "12px"
    OverflowX OverflowOptions.Scroll
    WhiteSpace WhiteSpaceOptions.Nowrap
    LineHeight "25px"
]

/// Style properties for names column
let namesColumnStyle = Style (
    (waveSimColumn) @ [
        MinWidth Constants.namesColWidth
        Float FloatOptions.Left
        BorderRight Constants.borderProperties
        GridColumnStart 1
        TextAlign TextAlignOptions.Right
    ])

<<<<<<< HEAD
=======
/// Props for names column
>>>>>>> 8ad4e9ba
let namesColumnProps : IHTMLProp list = [
    Id "namesColumn"
    namesColumnStyle
]

<<<<<<< HEAD
=======
/// Style properties for values column
>>>>>>> 8ad4e9ba
let valuesColumnStyle = Style (
    (waveSimColumn) @ [
        MinWidth Constants.valuesColWidth
        Float FloatOptions.Right
        BorderLeft Constants.borderProperties
        GridColumnStart 3
    ])

/// Style for waveforms column
let waveformColumnStyle = Style [
    GridColumnStart 2
    Display DisplayOptions.Grid
]

/// Style for rows in waveforms column
let waveRowsStyle width = Style [
    Height "100%" 
    OverflowX OverflowOptions.Hidden
    Display DisplayOptions.Grid
    FontSize "12px"
    GridAutoRows Constants.rowHeight
    BorderTop Constants.borderProperties
    Width width
    GridColumnStart 1
    GridRowStart 1
]

/// Style for waveform viewer
let showWaveformsStyle = Style [
    Height "calc(100% - 50px)"
    Width "100%"
    OverflowY OverflowOptions.Auto
    Display DisplayOptions.Grid
    ColumnCount 3
    GridAutoFlow "column"
    GridAutoColumns "auto"
]

/// Style for viewWaveSim
let viewWaveSimStyle = Style [
    MarginLeft Constants.leftMargin
    MarginRight Constants.rightMargin
    MarginTop "15px"
]

/// Props for text in clock cycle row
let clkCycleText m i : IProp list = [
    SVGAttr.FontSize "12px"
    SVGAttr.TextAnchor "middle"
    X (singleWaveWidth m * (float i + 0.5))
    Y (0.6 * Constants.viewBoxHeight)
]

<<<<<<< HEAD
let clkCycleText m i : IProp list = [
    SVGAttr.FontSize "12px"
    SVGAttr.TextAnchor "middle"
    X (singleWaveWidth m * (float i + 0.5))
    Y (0.6 * Constants.viewBoxHeight)
]

=======
/// Style for clock cycle number row
>>>>>>> 8ad4e9ba
let clkCycleSVGStyle = Style [
    Display DisplayOptions.Block
    BorderBottom Constants.borderProperties
]

/// Props for waveform column rows
let waveformColumnRowProps m : IProp list = [
    SVGAttr.Height Constants.rowHeight
    SVGAttr.Width (viewBoxWidth m)
    // min-x, min-y, width, height
    ViewBox (viewBoxMinX m + " 0 " + viewBoxWidth m  + " " + string Constants.viewBoxHeight)
    PreserveAspectRatio "none"
]

/// Props for row of clock cycle numbers
let clkCycleNumberRowProps m : IProp list = 
    waveformColumnRowProps m @ [
    clkCycleSVGStyle
]

/// Style for each row in waveform column
let waveRowSVGStyle = Style [
    Display DisplayOptions.Block
    BorderBottom "1px solid rgb(219,219,219)"
]

/// Props for each row in waveform column
let waveRowProps m : IProp list =
    waveformColumnRowProps m @ [
    waveRowSVGStyle
]

/// Style of line separating clock cycles
let clkLineStyle = Style [
    Stroke "rgb(200,200,200)"
    StrokeWidth Constants.clkLineWidth
]

/// Grid lines separating clock cycles
let backgroundSVG (wsModel: WaveSimModel) count : ReactElement list =
    let clkLine x = 
        line [
            clkLineStyle
            X1 x
            Y1 0.0
            X2 x
            Y2 (Constants.viewBoxHeight * float (count + 1))
        ] []
    [ wsModel.StartCycle + 1 .. endCycle wsModel + 1 ] 
    |> List.map (fun x -> clkLine (float x * singleWaveWidth wsModel))

/// Controls the background highlighting of which clock cycle is selected
let clkCycleHighlightSVG m dispatch =
    let count = List.length m.SelectedWaves
    svg [
        Style [
            GridColumnStart 1
            GridRowStart 1
        ]
        SVGAttr.Height (string ((count + 1) * Constants.rowHeight) + "px")
        SVGAttr.Width (viewBoxWidth m)
        SVGAttr.Fill "rgb(230,230,230)"
        SVGAttr.Opacity 0.4
        ViewBox (viewBoxMinX m + " 0 " + viewBoxWidth m  + " " + string (Constants.viewBoxHeight * float (count + 1)))
        Id "ClkCycleHighlight"
        OnClick (fun ev ->
            let svgEl = Browser.Dom.document.getElementById "ClkCycleHighlight"
            let bcr = svgEl.getBoundingClientRect ()
            /// Should be the same as singleWaveWidth
            let cycleWidth = bcr.width / float m.ShownCycles
            /// ev.clientX is X-coord of mouse click. bcr.left is x-coord of start of SVG.
            /// getBoundingClientRect only works if ViewBox is 0 0 width height, so
            /// add m.StartCycle to account for when viewBoxMinX is not 0
            let cycle = (int <| (ev.clientX - bcr.left) / singleWaveWidth m) + m.StartCycle
            dispatch <| SetWSModel {m with CurrClkCycle = cycle}
        )
<<<<<<< HEAD
    ] [
        rect [
            SVGAttr.Width (singleWaveWidth m)
            SVGAttr.Height "100%"
            X (float m.CurrClkCycle * (singleWaveWidth m))
        ] []
    ]

=======
        ]
        (List.append 
            [
                rect [
                    SVGAttr.Width (singleWaveWidth m)
                    SVGAttr.Height "100%"
                    X (float m.CurrClkCycle * (singleWaveWidth m))
                ] []
            ]
            (backgroundSVG m count)
        )
>>>>>>> 8ad4e9ba

/// Props for radix tabs
let radixTabProps : IHTMLProp list = [
    Style [
        Width "35px"
        Height Constants.rowHeight
    ]
]

/// Style for A HTML element in radixTabs
let radixTabAStyle = Style [
    Padding "0 0 0 0"
    Height Constants.rowHeight
]

/// Style for radixTabs
let radixTabsStyle = Style [
    Height Constants.rowHeight
    FontSize "80%"
    Float FloatOptions.Right
]

/// Style of polyline used to draw waveforms
let wavePolylineStyle points : IProp list = [
    SVGAttr.Stroke "blue"
    SVGAttr.Fill "none"
    SVGAttr.StrokeWidth Constants.lineThickness
    Points (pointsToString points)
]

/// Props for HTML Summary element
let summaryProps : IHTMLProp list = [
    Style [
        FontSize "20px"
        FontWeight "bold"
    ]
]

/// Props for HTML Details element
let detailsProps : IHTMLProp list = [
    Open false
]

/// Style for top half of waveform simulator (instructions and buttons)
let topHalfStyle = Style [
    Position PositionOptions.Sticky
    Top 0
    BackgroundColor "white"
    ZIndex 10000
]

let refreshSvg =
    svg [
            ViewBox "0 0 512 512"
            SVGAttr.Height "30"
        ] [
            path [
                D "M496 48V192c0 17.69-14.31 32-32 32H320c-17.69 0-32-14.31-32-32s14.31-32
                32-32h63.39c-29.97-39.7-77.25-63.78-127.6-63.78C167.7 96.22 96 167.9 96 256s71.69
                159.8 159.8 159.8c34.88 0 68.03-11.03 95.88-31.94c14.22-10.53 34.22-7.75 44.81
                6.375c10.59 14.16 7.75 34.22-6.375 44.81c-39.03 29.28-85.36 44.86-134.2 44.86C132.5
                479.9 32 379.4 32 256s100.5-223.9 223.9-223.9c69.15 0 134 32.47 176.1 86.12V48c0-17.69
                14.31-32 32-32S496 30.31 496 48z"
                Style [
                    Fill "black"
                ]
            ] []
<<<<<<< HEAD
        ]
=======
        ]

let emptyRefreshSVG =
    svg [
        SVGAttr.Height "30"
        SVGAttr.Width "30"
    ] []
>>>>>>> 8ad4e9ba
<|MERGE_RESOLUTION|>--- conflicted
+++ resolved
@@ -21,17 +21,6 @@
     /// Height of each row in name and value columns.
     /// Same as SVG ViewBox Height.
     let rowHeight = 30
-<<<<<<< HEAD
-    let clkLineWidth = 0.4
-    let lineThickness : float = 0.8
-
-    let fontSizeValueOnWave = "10px"
-    let valueOnWaveText = { DrawHelpers.defaultText with FontSize = fontSizeValueOnWave }
-    let valueOnWavePadding = 150.0
-
-    let borderProperties = "2px solid rgb(219,219,219)"
-
-=======
 
     /// Width of line that separates each clock cycle.
     let clkLineWidth = 0.8
@@ -48,7 +37,6 @@
     let borderProperties = "2px solid rgb(219,219,219)"
 
     /// Padding between name label/value label and waveform column.
->>>>>>> 8ad4e9ba
     let labelPadding = 3
 
 /// Style for top row in wave viewer.
@@ -210,22 +198,12 @@
             ] []
         ]
 
-<<<<<<< HEAD
-let valueOnWaveProps m i start width : IProp list =
-    [
-        X (float start * (singleWaveWidth m) + Constants.nonBinaryTransLen + float i * width)
-        Y (0.6 * Constants.viewBoxHeight)
-        Style [
-            FontSize Constants.fontSizeValueOnWave
-        ]
-=======
 /// Props for displaying values on non-binary waves
 let valueOnWaveProps m i start width : IProp list = [
     X (float start * (singleWaveWidth m) + Constants.nonBinaryTransLen + float i * width)
     Y (0.6 * Constants.viewBoxHeight)
     Style [
         FontSize Constants.fontSizeValueOnWave
->>>>>>> 8ad4e9ba
     ]
 ]
 
@@ -300,10 +278,7 @@
         BorderLeftWidth "0.5"
     ])
 
-<<<<<<< HEAD
-=======
 /// Style for Bulma level element in name row
->>>>>>> 8ad4e9ba
 let nameRowLevelStyle isHovered = Style [
     Height Constants.rowHeight
     BorderBottom "1px solid rgb(219,219,219)"
@@ -312,40 +287,17 @@
         Cursor "grab"
 ]
 
-<<<<<<< HEAD
-=======
 /// Style for name label
->>>>>>> 8ad4e9ba
 let nameLabelStyle isHovered = Style [
     if isHovered then
         Cursor "grab"
 ]
 
-<<<<<<< HEAD
-=======
 /// Style for value label
->>>>>>> 8ad4e9ba
 let valueLabelStyle = Style [
     Height Constants.rowHeight
     BorderBottom "1px solid rgb(219,219,219)"
     PaddingLeft Constants.labelPadding
-<<<<<<< HEAD
-]
-
-let nameRowLevelLeftProps (visibility: string): IHTMLProp list = [
-    Style [
-        Position PositionOptions.Sticky
-        Left 0
-        Visibility visibility
-    ]
-]
-
-let ramRowStyle = Style [
-    Height Constants.rowHeight
-    BorderBottom "1px solid rgb(219,219,219)"
-]
-
-=======
 ]
 
 /// Prop for Level.left in name row.
@@ -358,7 +310,6 @@
 ]
 
 /// List of Style properties for columns in wave viewer.
->>>>>>> 8ad4e9ba
 let waveSimColumn = [
     Height "100%"
     Width "100%"
@@ -381,19 +332,13 @@
         TextAlign TextAlignOptions.Right
     ])
 
-<<<<<<< HEAD
-=======
 /// Props for names column
->>>>>>> 8ad4e9ba
 let namesColumnProps : IHTMLProp list = [
     Id "namesColumn"
     namesColumnStyle
 ]
 
-<<<<<<< HEAD
-=======
 /// Style properties for values column
->>>>>>> 8ad4e9ba
 let valuesColumnStyle = Style (
     (waveSimColumn) @ [
         MinWidth Constants.valuesColWidth
@@ -447,17 +392,7 @@
     Y (0.6 * Constants.viewBoxHeight)
 ]
 
-<<<<<<< HEAD
-let clkCycleText m i : IProp list = [
-    SVGAttr.FontSize "12px"
-    SVGAttr.TextAnchor "middle"
-    X (singleWaveWidth m * (float i + 0.5))
-    Y (0.6 * Constants.viewBoxHeight)
-]
-
-=======
 /// Style for clock cycle number row
->>>>>>> 8ad4e9ba
 let clkCycleSVGStyle = Style [
     Display DisplayOptions.Block
     BorderBottom Constants.borderProperties
@@ -534,16 +469,6 @@
             let cycle = (int <| (ev.clientX - bcr.left) / singleWaveWidth m) + m.StartCycle
             dispatch <| SetWSModel {m with CurrClkCycle = cycle}
         )
-<<<<<<< HEAD
-    ] [
-        rect [
-            SVGAttr.Width (singleWaveWidth m)
-            SVGAttr.Height "100%"
-            X (float m.CurrClkCycle * (singleWaveWidth m))
-        ] []
-    ]
-
-=======
         ]
         (List.append 
             [
@@ -555,7 +480,6 @@
             ]
             (backgroundSVG m count)
         )
->>>>>>> 8ad4e9ba
 
 /// Props for radix tabs
 let radixTabProps : IHTMLProp list = [
@@ -623,14 +547,10 @@
                     Fill "black"
                 ]
             ] []
-<<<<<<< HEAD
-        ]
-=======
         ]
 
 let emptyRefreshSVG =
     svg [
         SVGAttr.Height "30"
         SVGAttr.Width "30"
-    ] []
->>>>>>> 8ad4e9ba
+    ] []